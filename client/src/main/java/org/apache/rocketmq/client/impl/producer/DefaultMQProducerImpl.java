--- conflicted
+++ resolved
@@ -678,6 +678,7 @@
             return topicPublishInfo;
         }
     }
+
     private void tryToFindSnodePublishInfo() {
         this.mQClientFactory.updateSnodeInfoFromNameServer();
     }
@@ -1277,12 +1278,10 @@
     public void setCallbackExecutor(final ExecutorService callbackExecutor) {
         this.mQClientFactory.getMQClientAPIImpl().getRemotingClient().setCallbackExecutor(callbackExecutor);
     }
-<<<<<<< HEAD
 
     public ExecutorService getCallbackExecutor() {
         return this.mQClientFactory.getMQClientAPIImpl().getRemotingClient().getCallbackExecutor();
-=======
->>>>>>> cd4779e0
+    }
 
     public ExecutorService getAsyncSenderExecutor() {
         return null == asyncSenderExecutor ? defaultAsyncSenderExecutor : asyncSenderExecutor;
